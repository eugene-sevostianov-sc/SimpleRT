/*
 * SimpleRT: Reverse tethering utility for Android
 * Copyright (C) 2016 Konstantin Menyaev
 *
 * This program is free software: you can redistribute it and/or modify
 * it under the terms of the GNU General Public License as published by
 * the Free Software Foundation, either version 3 of the License, or
 * (at your option) any later version.
 *
 * This program is distributed in the hope that it will be useful,
 * but WITHOUT ANY WARRANTY; without even the implied warranty of
 * MERCHANTABILITY or FITNESS FOR A PARTICULAR PURPOSE.  See the
 * GNU General Public License for more details.
 *
 * You should have received a copy of the GNU General Public License
 * along with this program.  If not, see <http://www.gnu.org/licenses/>.
 */

#include <stdio.h>
#include <stdlib.h>
#include <stdbool.h>
#include <string.h>
#include <unistd.h>
#include <fcntl.h>

#include <sys/types.h>
#include <sys/ioctl.h>
#include <sys/socket.h>
#include <sys/sys_domain.h>
#include <sys/kern_control.h>
#include <net/if_utun.h>

#include "utils.h"

#define MY_SC_UNIT 2

bool is_tun_present(void)
{
    /* assume utun always present */
    return true;
}

int tun_alloc(char *dev_name, size_t dev_name_size)
{
    int fd = 0;
    struct sockaddr_ctl sc = { 0 };
    struct ctl_info ctlInfo = { 0 };

    if (strlcpy(ctlInfo.ctl_name, UTUN_CONTROL_NAME, sizeof(ctlInfo.ctl_name)) >=
            sizeof(ctlInfo.ctl_name))
    {
        fprintf(stderr,"UTUN_CONTROL_NAME too long");
        return -1;
    }

    if ((fd = socket(PF_SYSTEM, SOCK_DGRAM, SYSPROTO_CONTROL)) < 0) {
        perror("socket(SYSPROTO_CONTROL)");
        return -1;
    }

    if (ioctl(fd, CTLIOCGINFO, &ctlInfo) == -1) {
        perror("ioctl(CTLIOCGINFO)");
        close(fd);
        return -1;
    }

    sc.sc_id = ctlInfo.ctl_id;
    sc.sc_len = sizeof(sc);
    sc.sc_family = AF_SYSTEM;
    sc.ss_sysaddr = AF_SYS_CONTROL;
    sc.sc_unit = MY_SC_UNIT;

    // If the connect is successful, a tun%d device will be created,
    // where "%d" is our unit number -1

    if (connect(fd, (struct sockaddr *) &sc, sizeof(sc)) == -1) {
        perror("connect(AF_SYS_CONTROL)");
        close(fd);
        return -1;
    }

<<<<<<< HEAD
    snprintf(dev, 16, "utun%d", sc.sc_unit - 1);
=======
    memset(dev_name, 0, dev_name_size);
    strncpy(dev_name, TUN_NAME, dev_name_size - 1);
>>>>>>> 806062b1

    return fd;
}

ssize_t tun_read_ip_packet(int fd, uint8_t *packet, size_t size)
{
    return 0;
}

ssize_t tun_write_ip_packet(int fd, const uint8_t *packet, size_t size)
{
    return 0;
}

const char *get_system_nameserver(void)
{
    puts("!!! System nameserver is not supported by macOS version, default will be used !!!");
    return DEFAULT_NAMESERVER;
}
<|MERGE_RESOLUTION|>--- conflicted
+++ resolved
@@ -79,12 +79,8 @@
         return -1;
     }
 
-<<<<<<< HEAD
-    snprintf(dev, 16, "utun%d", sc.sc_unit - 1);
-=======
     memset(dev_name, 0, dev_name_size);
-    strncpy(dev_name, TUN_NAME, dev_name_size - 1);
->>>>>>> 806062b1
+    snprintf(dev_name, dev_name_size, "utun%d", sc.sc_unit - 1);
 
     return fd;
 }
